{
  "name": "markdown-kanban-obsidian",
  "displayName": "Markdown Kanban Obsidian",
  "description": "Kanban board for Markdown files, compatible with obsidian kanban boards",
  "publisher": "ludos",
<<<<<<< HEAD
  "version": "0.11.11",
=======
  "version": "0.11.20",
>>>>>>> 86ffa48e
  "engines": {
    "vscode": "^1.74.0"
  },
  "categories": [
    "Other"
  ],
  "keywords": [
    "markdown",
    "kanban",
    "task management",
    "project management",
    "todo",
    "productivity",
    "cursor available",
    "obsidian"
  ],
  "icon": "./imgs/logo.png",
  "activationEvents": [
    "onLanguage:markdown"
  ],
  "main": "./dist/extension.js",
  "repository": {
    "type": "git",
    "url": "https://github.com/ludos1978/markdown-kanban-obsidian"
  },
  "contributes": {
    "configuration": {
      "title": "Ludos Markdown Kanban",
      "properties": {
        "markdown-kanban.enableBackups": {
          "type": "boolean",
          "default": true,
          "description": "Enable automatic backups of kanban files"
        },
        "markdown-kanban.backupInterval": {
          "type": "number",
          "default": 15,
          "minimum": 5,
          "maximum": 60,
          "description": "Interval in minutes between automatic backups (5-60 minutes)"
        },
        "markdown-kanban.backupLocation": {
          "type": "string",
          "enum": [
            "same-folder",
            "workspace-folder",
            "custom"
          ],
          "default": "same-folder",
          "description": "Where to store backup files",
          "enumDescriptions": [
            "Store backups in the same folder as the original file",
            "Store backups in a .backups folder in the workspace root",
            "Store backups in a custom location (set customBackupPath)"
          ]
        },
        "markdown-kanban.maxBackupsPerFile": {
          "type": "number",
          "default": 10,
          "minimum": 1,
          "maximum": 50,
          "description": "Maximum number of backups to keep per file (older backups will be deleted)"
        },
        "markdown-kanban.openLinksInNewTab": {
          "type": "boolean",
          "default": false,
          "description": "Open file links in new tabs instead of replacing the current editor"
        },
        "markdown-kanban.whitespace": {
          "type": "string",
          "default": "4px",
          "description": "The amount of whitespace/padding to use in the Kanban board (e.g., '4px', '8px', '2px')",
          "pattern": "^\\d+(\\.\\d+)?(px|em|rem)$",
          "patternErrorMessage": "Please enter a valid CSS size value (e.g., '4px', '0.5em', '1rem')"
        },
        "markdown-kanban.maxRowHeight": {
          "type": "number",
          "default": 0,
          "description": "Maximum height for kanban rows in pixels. Set to 0 for unlimited height (full card height). Other values limit the row height.",
          "minimum": 0
        },
        "markdown-kanban.showRowTags": {
          "type": "boolean",
          "default": false,
          "description": "Show row tags (#row2, #row3, #row4) in column headers"
        },
        "markdown-kanban.tagColors": {
          "type": "object",
          "default": {
            "default": {
              "column": {
                "light": {
                  "text": "#000000",
                  "background": "#f0f0f0",
                  "backgroundDark": "#909090"
                },
                "dark": {
                  "text": "#ffffff",
                  "background": "#2d2d2d",
                  "backgroundDark": "#1b1b1b"
                },
                "border": {
                  "style": "solid",
                  "width": "1px",
                  "position": "full",
                  "color": "var(--vscode-panel-border)"
                }
              },
              "card": {
                "light": {
                  "text": "#000000",
                  "background": "#ffffff",
                  "backgroundDark": "#999999"
                },
                "dark": {
                  "text": "#ffffff",
                  "background": "#1e1e1e",
                  "backgroundDark": "#121212"
                },
                "border": {
                  "style": "solid",
                  "width": "1px",
                  "position": "full",
                  "color": "var(--vscode-panel-border)"
                }
              }
            },
            "importance": {
              "critical": {
                "light": {
                  "text": "#ffffff",
                  "background": "#dc3545",
                  "backgroundDark": "#842029"
                },
                "dark": {
                  "text": "#000000",
                  "background": "#ff6b6b",
                  "backgroundDark": "#994040"
                },
                "border": {
                  "style": "dashed",
                  "width": "3px",
                  "position": "left",
                  "color": "#dc3545"
                },
                "headerBar": {
                  "height": "20px",
                  "label": "CRITICAL",
                  "color": "#dc3545",
                  "labelColor": "#ffffff"
                },
                "cornerBadge": {
                  "label": "⚠",
                  "position": "top-left",
                  "style": "circle",
                  "color": "#dc3545",
                  "labelColor": "#ffffff"
                }
              },
              "normal": {
                "light": {
                  "text": "#ffffff",
                  "background": "#6c757d",
                  "backgroundDark": "#41464b"
                },
                "dark": {
                  "text": "#000000",
                  "background": "#adb5bd",
                  "backgroundDark": "#686d71"
                },
                "border": {
                  "style": "dotted",
                  "width": "2px",
                  "position": "left",
                  "color": "#6c757d"
                },
                "cornerBadge": {
                  "label": "○",
                  "position": "top-left",
                  "style": "circle",
                  "color": "#6c757d",
                  "labelColor": "#ffffff"
                }
              }
            },
            "status": {
              "todo": {
                "light": {
                  "text": "#ffffff",
                  "background": "#6c757d",
                  "backgroundDark": "#41464b"
                },
                "dark": {
                  "text": "#000000",
                  "background": "#adb5bd",
                  "backgroundDark": "#686d71"
                },
                "headerBar": {
                  "height": "20px",
                  "label": "TODO",
                  "labelColor": "#ffffff"
                },
                "border": {
                  "style": "dotted",
                  "width": "2px",
                  "position": "left",
                  "color": "#6c757d"
                },
                "cornerBadge": {
                  "label": "○",
                  "position": "top-left",
                  "style": "circle",
                  "color": "#6c757d",
                  "labelColor": "#ffffff"
                }
              },
              "inprogress": {
                "light": {
                  "text": "#ffffff",
                  "background": "#0dcaf0",
                  "backgroundDark": "#087990"
                },
                "dark": {
                  "text": "#000000",
                  "background": "#3dd5f3",
                  "backgroundDark": "#258092"
                },
                "headerBar": {
                  "height": "20px",
                  "label": "IN PROGRESS",
                  "color": "#0dcaf0",
                  "labelColor": "#ffffff"
                },
                "border": {
                  "style": "solid",
                  "width": "2px",
                  "position": "left",
                  "color": "#0dcaf0"
                },
                "cornerBadge": {
                  "label": "▶",
                  "position": "top-left",
                  "style": "circle",
                  "color": "#0dcaf0",
                  "labelColor": "#ffffff"
                }
              },
              "done": {
                "light": {
                  "text": "#ffffff",
                  "background": "#198754",
                  "backgroundDark": "#0f5132"
                },
                "dark": {
                  "text": "#000000",
                  "background": "#25ce7b",
                  "backgroundDark": "#167c4a"
                },
                "border": {
                  "style": "solid",
                  "width": "2px",
                  "position": "full",
                  "color": "#198754"
                },
                "footerBar": {
                  "height": "20px",
                  "label": "COMPLETED",
                  "color": "#198754",
                  "labelColor": "#ffffff"
                },
                "cornerBadge": {
                  "label": "✓",
                  "position": "top-left",
                  "style": "square",
                  "color": "#198754",
                  "labelColor": "#ffffff"
                }
              },
              "transferred": {
                "light": {
                  "text": "#ffffff",
                  "background": "#17a2b8",
                  "backgroundDark": "#0e616e"
                },
                "dark": {
                  "text": "#000000",
                  "background": "#6fd6e1",
                  "backgroundDark": "#438087"
                },
                "border": {
                  "style": "dashed",
                  "width": "2px",
                  "position": "left",
                  "color": "#17a2b8"
                },
                "footerBar": {
                  "height": "20px",
                  "label": "TRANSFERRED",
                  "color": "#17a2b8",
                  "labelColor": "#ffffff"
                },
                "cornerBadge": {
                  "label": "↗",
                  "position": "top-left",
                  "style": "circle",
                  "color": "#17a2b8",
                  "labelColor": "#ffffff"
                }
              },
              "blocked": {
                "light": {
                  "text": "#ffffff",
                  "background": "#dc3545",
                  "backgroundDark": "#842029"
                },
                "dark": {
                  "text": "#000000",
                  "background": "#ff6b6b",
                  "backgroundDark": "#994040"
                },
                "headerBar": {
                  "height": "20px",
                  "label": "BLOCKED",
                  "color": "#dc3545",
                  "labelColor": "#ffffff"
                },
                "border": {
                  "style": "dashed",
                  "width": "3px",
                  "position": "left",
                  "color": "#dc3545"
                },
                "cornerBadge": {
                  "label": "⚠",
                  "position": "top-left",
                  "style": "circle",
                  "color": "#dc3545",
                  "labelColor": "#ffffff"
                }
              },
              "review": {
                "light": {
                  "text": "#ffffff",
                  "background": "#007bff",
                  "backgroundDark": "#004a99"
                },
                "dark": {
                  "text": "#000000",
                  "background": "#66b2ff",
                  "backgroundDark": "#3d6b99"
                },
                "headerBar": {
                  "height": "20px",
                  "label": "REVIEW",
                  "color": "#007bff",
                  "labelColor": "#ffffff"
                },
                "border": {
                  "style": "solid",
                  "width": "2px",
                  "position": "left",
                  "color": "#007bff"
                },
                "cornerBadge": {
                  "label": "👁",
                  "position": "top-left",
                  "style": "circle",
                  "color": "#007bff",
                  "labelColor": "#ffffff"
                }
              },
              "testing": {
                "light": {
                  "text": "#ffffff",
                  "background": "#9c27b0",
                  "backgroundDark": "#5e176a"
                },
                "dark": {
                  "text": "#000000",
                  "background": "#ba68c8",
                  "backgroundDark": "#703e78"
                },
                "headerBar": {
                  "height": "20px",
                  "label": "TESTING",
                  "color": "#9c27b0",
                  "labelColor": "#ffffff"
                },
                "border": {
                  "style": "dotted",
                  "width": "2px",
                  "position": "left",
                  "color": "#9c27b0"
                },
                "cornerBadge": {
                  "label": "🧪",
                  "position": "top-left",
                  "style": "square",
                  "color": "#9c27b0",
                  "labelColor": "#ffffff"
                }
              },
              "wip": {
                "light": {
                  "text": "#212529",
                  "background": "#ffc107",
                  "backgroundDark": "#997404"
                },
                "dark": {
                  "text": "#000000",
                  "background": "#ffca2c",
                  "backgroundDark": "#99791a"
                },
                "border": {
                  "style": "dashed",
                  "width": "2px",
                  "position": "full",
                  "color": "#ffc107"
                },
                "headerBar": {
                  "height": "20px",
                  "label": "WORK IN PROGRESS",
                  "color": "#ffc107",
                  "labelColor": "#212529"
                },
                "cornerBadge": {
                  "label": "🚧",
                  "position": "top-left",
                  "style": "ribbon",
                  "color": "#ffc107",
                  "labelColor": "#212529"
                }
              }
            },
            "priority": {
              "urgent": {
                "light": {
                  "text": "#ffffff",
                  "background": "#dc3545",
                  "backgroundDark": "#842029"
                },
                "dark": {
                  "text": "#000000",
                  "background": "#ff7b89",
                  "backgroundDark": "#994a52"
                },
                "border": {
                  "style": "solid",
                  "width": "3px",
                  "position": "full",
                  "color": "#dc3545"
                },
                "footerBar": {
                  "height": "20px",
                  "label": "URGENT",
                  "color": "#dc3545",
                  "labelColor": "#ffffff"
                },
                "cornerBadge": {
                  "label": "!!!",
                  "position": "top-left",
                  "style": "square",
                  "color": "#dc3545",
                  "labelColor": "#ffffff"
                }
              },
              "high": {
                "light": {
                  "text": "#ffffff",
                  "background": "#fd7e14",
                  "backgroundDark": "#984c0c"
                },
                "dark": {
                  "text": "#000000",
                  "background": "#ffc078",
                  "backgroundDark": "#997348"
                },
                "border": {
                  "style": "solid",
                  "width": "2px",
                  "position": "left",
                  "color": "#fd7e14"
                },
                "headerBar": {
                  "height": "4px",
                  "color": "#fd7e14"
                },
                "cornerBadge": {
                  "label": "!!",
                  "position": "top-left",
                  "style": "circle",
                  "color": "#fd7e14",
                  "labelColor": "#ffffff"
                }
              },
              "medium": {
                "light": {
                  "text": "#212529",
                  "background": "#ffc107",
                  "backgroundDark": "#997404"
                },
                "dark": {
                  "text": "#000000",
                  "background": "#ffe066",
                  "backgroundDark": "#99863d"
                },
                "border": {
                  "style": "solid",
                  "width": "2px",
                  "position": "left",
                  "color": "#ffc107"
                },
                "headerBar": {
                  "height": "3px",
                  "color": "#ffc107"
                },
                "cornerBadge": {
                  "label": "!",
                  "position": "top-left",
                  "style": "circle",
                  "color": "#ffc107",
                  "labelColor": "#212529"
                }
              },
              "low": {
                "light": {
                  "text": "#ffffff",
                  "background": "#28a745",
                  "backgroundDark": "#186429"
                },
                "dark": {
                  "text": "#000000",
                  "background": "#8ce99a",
                  "backgroundDark": "#548c5c"
                },
                "border": {
                  "style": "dotted",
                  "width": "1px",
                  "position": "left",
                  "color": "#28a745"
                },
                "cornerBadge": {
                  "label": "↓",
                  "position": "top-left",
                  "style": "circle",
                  "color": "#28a745",
                  "labelColor": "#ffffff"
                }
              },
              "delayed": {
                "light": {
                  "text": "#ffffff",
                  "background": "#795548",
                  "backgroundDark": "#49332b"
                },
                "dark": {
                  "text": "#000000",
                  "background": "#a1887f",
                  "backgroundDark": "#61524c"
                },
                "border": {
                  "style": "dashed",
                  "width": "2px",
                  "position": "left",
                  "color": "#795548"
                },
                "footerBar": {
                  "height": "20px",
                  "label": "DELAYED",
                  "color": "#795548",
                  "labelColor": "#ffffff"
                },
                "cornerBadge": {
                  "label": "⏸️",
                  "position": "top-left",
                  "style": "circle",
                  "color": "#795548",
                  "labelColor": "#ffffff"
                }
              },
              "stopped": {
                "light": {
                  "text": "#ffffff",
                  "background": "#6c757d",
                  "backgroundDark": "#41464b"
                },
                "dark": {
                  "text": "#000000",
                  "background": "#adb5bd",
                  "backgroundDark": "#686d71"
                },
                "border": {
                  "style": "double",
                  "width": "3px",
                  "position": "full",
                  "color": "#6c757d"
                },
                "footerBar": {
                  "height": "20px",
                  "label": "STOPPED",
                  "color": "#6c757d",
                  "labelColor": "#ffffff"
                },
                "cornerBadge": {
                  "label": "⏹️",
                  "position": "top-left",
                  "style": "square",
                  "color": "#6c757d",
                  "labelColor": "#ffffff"
                }
              }
            },
            "type": {
              "bug": {
                "light": {
                  "text": "#ffffff",
                  "background": "#dc3545",
                  "backgroundDark": "#842029"
                },
                "dark": {
                  "text": "#000000",
                  "background": "#ff7b89",
                  "backgroundDark": "#994a52"
                },
                "border": {
                  "style": "solid",
                  "width": "2px",
                  "position": "left",
                  "color": "#dc3545",
                  "label": "BUG",
                  "labelColor": "#ffffff"
                },
                "cornerBadge": {
                  "label": "🐛",
                  "position": "top-left",
                  "style": "circle",
                  "color": "#dc3545",
                  "labelColor": "#ffffff"
                }
              },
              "feature": {
                "light": {
                  "text": "#ffffff",
                  "background": "#17a2b8",
                  "backgroundDark": "#0e616e"
                },
                "dark": {
                  "text": "#000000",
                  "background": "#6fd6e1",
                  "backgroundDark": "#438087"
                },
                "headerBar": {
                  "height": "4px"
                },
                "footerBar": {
                  "height": "20px",
                  "label": "FEATURE",
                  "labelColor": "#ffffff"
                },
                "cornerBadge": {
                  "label": "✨",
                  "position": "top-left",
                  "style": "ribbon"
                }
              },
              "enhancement": {
                "light": {
                  "text": "#ffffff",
                  "background": "#20c997",
                  "backgroundDark": "#13795b"
                },
                "dark": {
                  "text": "#000000",
                  "background": "#4dd4ac",
                  "backgroundDark": "#2e7f67"
                },
                "border": {
                  "style": "solid",
                  "width": "2px",
                  "position": "left"
                },
                "headerBar": {
                  "height": "3px"
                },
                "cornerBadge": {
                  "label": "⬆",
                  "position": "top-left",
                  "style": "square"
                }
              },
              "documentation": {
                "light": {
                  "text": "#ffffff",
                  "background": "#6f42c1",
                  "backgroundDark": "#432874"
                },
                "dark": {
                  "text": "#000000",
                  "background": "#9775fa",
                  "backgroundDark": "#5b4696"
                },
                "footerBar": {
                  "height": "20px",
                  "label": "DOCS",
                  "labelColor": "#ffffff"
                },
                "cornerBadge": {
                  "label": "📚",
                  "position": "top-left",
                  "style": "square"
                }
              },
              "research": {
                "light": {
                  "text": "#ffffff",
                  "background": "#795548",
                  "backgroundDark": "#49332b"
                },
                "dark": {
                  "text": "#000000",
                  "background": "#a1887f",
                  "backgroundDark": "#61524c"
                },
                "headerBar": {
                  "height": "20px",
                  "style": "solid",
                  "label": "RESEARCH",
                  "labelColor": "#ffffff"
                },
                "cornerBadge": {
                  "label": "🔬",
                  "position": "top-left",
                  "style": "circle"
                }
              },
              "refactor": {
                "light": {
                  "text": "#ffffff",
                  "background": "#ff6b6b",
                  "backgroundDark": "#994040"
                },
                "dark": {
                  "text": "#000000",
                  "background": "#ff8787",
                  "backgroundDark": "#995151"
                },
                "border": {
                  "style": "dashed",
                  "width": "2px",
                  "position": "full",
                  "color": "#ff6b6b"
                },
                "headerBar": {
                  "height": "3px",
                  "color": "#ff6b6b"
                },
                "cornerBadge": {
                  "label": "♻️",
                  "position": "top-left",
                  "style": "square",
                  "color": "#ff6b6b",
                  "labelColor": "#ffffff"
                }
              },
              "hotfix": {
                "light": {
                  "text": "#ffffff",
                  "background": "#ff4757",
                  "backgroundDark": "#992b34"
                },
                "dark": {
                  "text": "#000000",
                  "background": "#ff6348",
                  "backgroundDark": "#993b2b"
                },
                "border": {
                  "style": "solid",
                  "width": "3px",
                  "position": "full",
                  "color": "#ff0000"
                },
                "headerBar": {
                  "height": "20px",
                  "label": "HOTFIX",
                  "color": "#ff0000",
                  "labelColor": "#ffffff"
                },
                "cornerBadge": {
                  "label": "🔥",
                  "position": "top-left",
                  "style": "circle"
                }
              },
              "release": {
                "light": {
                  "text": "#ffffff",
                  "background": "#00b894",
                  "backgroundDark": "#006e59"
                },
                "dark": {
                  "text": "#000000",
                  "background": "#00d2a5",
                  "backgroundDark": "#007e63"
                },
                "headerBar": {
                  "height": "5px"
                },
                "footerBar": {
                  "height": "20px",
                  "label": "RELEASE",
                  "labelColor": "#ffffff"
                },
                "cornerBadge": {
                  "label": "🚀",
                  "position": "top-left",
                  "style": "ribbon"
                }
              },
              "epic": {
                "light": {
                  "text": "#ffffff",
                  "background": "#6c5ce7",
                  "backgroundDark": "#41378b"
                },
                "dark": {
                  "text": "#000000",
                  "background": "#a29bfe",
                  "backgroundDark": "#615d98"
                },
                "border": {
                  "style": "double",
                  "width": "3px",
                  "position": "full"
                },
                "headerBar": {
                  "height": "20px",
                  "label": "EPIC",
                  "labelColor": "#ffffff"
                },
                "footerBar": {
                  "height": "4px",
                  "style": "solid"
                },
                "cornerBadge": {
                  "label": "⚡",
                  "position": "top-left",
                  "style": "square"
                }
              },
              "spike": {
                "light": {
                  "text": "#ffffff",
                  "background": "#e17055",
                  "backgroundDark": "#874333"
                },
                "dark": {
                  "text": "#000000",
                  "background": "#fab1a0",
                  "backgroundDark": "#966a60"
                },
                "border": {
                  "style": "dotted",
                  "width": "2px",
                  "position": "left",
                  "label": "SPIKE",
                  "labelColor": "#ffffff"
                },
                "cornerBadge": {
                  "label": "🔍",
                  "position": "top-left",
                  "style": "circle"
                }
              },
              "help": {
                "light": {
                  "text": "#ffffff",
                  "background": "#ff9ff3",
                  "backgroundDark": "#995f92"
                },
                "dark": {
                  "text": "#000000",
                  "background": "#ffc0f9",
                  "backgroundDark": "#997395"
                },
                "headerBar": {
                  "height": "20px",
                  "label": "NEED HELP",
                  "labelColor": "#ffffff"
                },
                "cornerBadge": {
                  "label": "❓",
                  "position": "top-left",
                  "style": "circle",
                  "color": "#ff00ff",
                  "labelColor": "#ffffff"
                }
              },
              "idea": {
                "light": {
                  "text": "#212529",
                  "background": "#fff200",
                  "backgroundDark": "#999100"
                },
                "dark": {
                  "text": "#000000",
                  "background": "#fff94c",
                  "backgroundDark": "#99952e"
                },
                "border": {
                  "style": "solid",
                  "width": "2px",
                  "position": "left",
                  "color": "#ffd700"
                },
                "cornerBadge": {
                  "label": "💡",
                  "position": "top-left",
                  "style": "circle",
                  "color": "#fff200",
                  "labelColor": "#212529"
                }
              },
              "ideation": {
                "light": {
                  "text": "#212529",
                  "background": "#e9c46a",
                  "backgroundDark": "#8c753f"
                },
                "dark": {
                  "text": "#000000",
                  "background": "#f4e29d",
                  "backgroundDark": "#92885e"
                },
                "headerBar": {
                  "height": "20px",
                  "label": "IDEATION",
                  "color": "#e9c46a",
                  "labelColor": "#212529"
                },
                "cornerBadge": {
                  "label": "🎨",
                  "position": "top-left",
                  "style": "circle"
                }
              },
              "preproduction": {
                "light": {
                  "text": "#ffffff",
                  "background": "#f4a261",
                  "backgroundDark": "#926139"
                },
                "dark": {
                  "text": "#000000",
                  "background": "#f7c794",
                  "backgroundDark": "#947859"
                },
                "headerBar": {
                  "height": "20px",
                  "label": "PREPRODUCTION",
                  "color": "#f4a261",
                  "labelColor": "#ffffff"
                },
                "border": {
                  "style": "dashed",
                  "width": "2px",
                  "position": "left",
                  "color": "#f4a261"
                },
                "cornerBadge": {
                  "label": "📋",
                  "position": "top-left",
                  "style": "square"
                }
              },
              "production": {
                "light": {
                  "text": "#ffffff",
                  "background": "#e76f51",
                  "backgroundDark": "#8a4230"
                },
                "dark": {
                  "text": "#000000",
                  "background": "#eda081",
                  "backgroundDark": "#8e604d"
                },
                "headerBar": {
                  "height": "20px",
                  "label": "PRODUCTION",
                  "color": "#e76f51",
                  "labelColor": "#ffffff"
                },
                "border": {
                  "style": "solid",
                  "width": "3px",
                  "position": "left",
                  "color": "#e76f51"
                },
                "cornerBadge": {
                  "label": "⚙️",
                  "position": "top-left",
                  "style": "square"
                }
              },
              "postproduction": {
                "light": {
                  "text": "#ffffff",
                  "background": "#2a9d8f",
                  "backgroundDark": "#195e55"
                },
                "dark": {
                  "text": "#000000",
                  "background": "#6bc4bc",
                  "backgroundDark": "#407671"
                },
                "footerBar": {
                  "height": "20px",
                  "label": "POSTPRODUCTION",
                  "color": "#2a9d8f",
                  "labelColor": "#ffffff"
                },
                "border": {
                  "style": "dotted",
                  "width": "2px",
                  "position": "left",
                  "color": "#2a9d8f"
                },
                "cornerBadge": {
                  "label": "✨",
                  "position": "top-left",
                  "style": "circle"
                }
              },
              "alpha": {
                "light": {
                  "text": "#ffffff",
                  "background": "#ff6b35",
                  "backgroundDark": "#994020"
                },
                "dark": {
                  "text": "#000000",
                  "background": "#ff9768",
                  "backgroundDark": "#995a3e"
                },
                "border": {
                  "style": "dashed",
                  "width": "2px",
                  "position": "full",
                  "color": "#ff6b35"
                },
                "headerBar": {
                  "height": "4px",
                  "color": "#ff6b35"
                },
                "cornerBadge": {
                  "label": "α",
                  "position": "top-left",
                  "style": "circle"
                }
              },
              "beta": {
                "light": {
                  "text": "#ffffff",
                  "background": "#f72585",
                  "backgroundDark": "#941650"
                },
                "dark": {
                  "text": "#000000",
                  "background": "#fa6db4",
                  "backgroundDark": "#96416c"
                },
                "border": {
                  "style": "solid",
                  "width": "2px",
                  "position": "left",
                  "color": "#f72585"
                },
                "headerBar": {
                  "height": "4px",
                  "color": "#f72585"
                },
                "cornerBadge": {
                  "label": "β",
                  "position": "top-left",
                  "style": "circle"
                }
              },
              "final": {
                "light": {
                  "text": "#ffffff",
                  "background": "#7209b7",
                  "backgroundDark": "#44056e"
                },
                "dark": {
                  "text": "#000000",
                  "background": "#b877db",
                  "backgroundDark": "#6f4884"
                },
                "border": {
                  "style": "solid",
                  "width": "3px",
                  "position": "full",
                  "color": "#7209b7"
                },
                "footerBar": {
                  "height": "20px",
                  "label": "FINAL",
                  "color": "#7209b7",
                  "labelColor": "#ffffff"
                },
                "cornerBadge": {
                  "label": "✓",
                  "position": "top-left",
                  "style": "square"
                }
              },
              "narration": {
                "light": {
                  "text": "#ffffff",
                  "background": "#4a90e2",
                  "backgroundDark": "#2c5687"
                },
                "dark": {
                  "text": "#000000",
                  "background": "#7db3f0",
                  "backgroundDark": "#4b6b90"
                },
                "headerBar": {
                  "height": "20px",
                  "label": "NARRATION",
                  "color": "#4a90e2",
                  "labelColor": "#ffffff"
                },
                "cornerBadge": {
                  "label": "📜",
                  "position": "top-left",
                  "style": "square"
                }
              },
              "level_design": {
                "light": {
                  "text": "#ffffff",
                  "background": "#50c878",
                  "backgroundDark": "#307848"
                },
                "dark": {
                  "text": "#000000",
                  "background": "#83d9a3",
                  "backgroundDark": "#4f8262"
                },
                "headerBar": {
                  "height": "20px",
                  "label": "LEVEL DESIGN",
                  "color": "#50c878",
                  "labelColor": "#ffffff"
                },
                "border": {
                  "style": "dotted",
                  "width": "2px",
                  "position": "left",
                  "color": "#50c878"
                },
                "cornerBadge": {
                  "label": "🏭",
                  "position": "top-left",
                  "style": "square"
                }
              },
              "game_mechanics": {
                "light": {
                  "text": "#ffffff",
                  "background": "#ff7f00",
                  "backgroundDark": "#994c00"
                },
                "dark": {
                  "text": "#000000",
                  "background": "#ffb366",
                  "backgroundDark": "#996b3d"
                },
                "headerBar": {
                  "height": "20px",
                  "label": "GAME MECHANICS",
                  "color": "#ff7f00",
                  "labelColor": "#ffffff"
                },
                "border": {
                  "style": "double",
                  "width": "3px",
                  "position": "left",
                  "color": "#ff7f00"
                },
                "cornerBadge": {
                  "label": "⚙️",
                  "position": "top-left",
                  "style": "circle"
                }
              }
            },
            "category": {
              "backend": {
                "light": {
                  "text": "#ffffff",
                  "background": "#20c997",
                  "backgroundDark": "#13795b"
                },
                "dark": {
                  "text": "#000000",
                  "background": "#63e6be",
                  "backgroundDark": "#3b8a72"
                },
                "border": {
                  "style": "solid",
                  "width": "2px",
                  "position": "left",
                  "label": "BE",
                  "labelColor": "#ffffff"
                },
                "cornerBadge": {
                  "label": "⚙",
                  "position": "top-left",
                  "style": "circle"
                }
              },
              "frontend": {
                "light": {
                  "text": "#ffffff",
                  "background": "#007bff",
                  "backgroundDark": "#004a99"
                },
                "dark": {
                  "text": "#000000",
                  "background": "#4dabf7",
                  "backgroundDark": "#2e6794"
                },
                "border": {
                  "style": "solid",
                  "width": "2px",
                  "position": "left",
                  "label": "FE",
                  "labelColor": "#ffffff"
                },
                "cornerBadge": {
                  "label": "🎨",
                  "position": "top-left",
                  "style": "square"
                }
              },
              "database": {
                "light": {
                  "text": "#ffffff",
                  "background": "#fd7e14",
                  "backgroundDark": "#984c0c"
                },
                "dark": {
                  "text": "#000000",
                  "background": "#ffc078",
                  "backgroundDark": "#997348"
                },
                "border": {
                  "style": "double",
                  "width": "3px",
                  "position": "left",
                  "label": "DB",
                  "labelColor": "#ffffff"
                },
                "footerBar": {
                  "height": "20px",
                  "label": "DATABASE",
                  "labelColor": "#ffffff"
                },
                "cornerBadge": {
                  "label": "🗄",
                  "position": "top-left",
                  "style": "square"
                }
              },
              "api": {
                "light": {
                  "text": "#ffffff",
                  "background": "#00cec9",
                  "backgroundDark": "#007c79"
                },
                "dark": {
                  "text": "#000000",
                  "background": "#81ecec",
                  "backgroundDark": "#4d8e8e"
                },
                "headerBar": {
                  "height": "20px",
                  "style": "solid",
                  "label": "API",
                  "labelColor": "#ffffff"
                },
                "cornerBadge": {
                  "label": "🔌",
                  "position": "top-left",
                  "style": "square"
                }
              },
              "security": {
                "light": {
                  "text": "#ffffff",
                  "background": "#d63031",
                  "backgroundDark": "#801d1d"
                },
                "dark": {
                  "text": "#000000",
                  "background": "#ff7675",
                  "backgroundDark": "#994746"
                },
                "border": {
                  "style": "solid",
                  "width": "3px",
                  "position": "full",
                  "color": "#ff0000"
                },
                "headerBar": {
                  "height": "20px",
                  "label": "SECURITY",
                  "color": "#ff0000",
                  "labelColor": "#ffffff"
                },
                "footerBar": {
                  "height": "3px",
                  "color": "#ff0000"
                },
                "cornerBadge": {
                  "label": "🔒",
                  "position": "top-left",
                  "style": "circle",
                  "color": "#ff0000",
                  "labelColor": "#ffffff"
                }
              },
              "performance": {
                "light": {
                  "text": "#000000",
                  "background": "#fdcb6e",
                  "backgroundDark": "#987a42"
                },
                "dark": {
                  "text": "#000000",
                  "background": "#ffeaa7",
                  "backgroundDark": "#998c64"
                },
                "headerBar": {
                  "height": "3px",
                  "color": "#fdcb6e"
                },
                "border": {
                  "style": "solid",
                  "width": "2px",
                  "position": "left",
                  "color": "#fdcb6e"
                },
                "cornerBadge": {
                  "label": "⚡",
                  "position": "top-left",
                  "style": "square",
                  "color": "#fdcb6e",
                  "labelColor": "#000000"
                }
              },
              "ux": {
                "light": {
                  "text": "#ffffff",
                  "background": "#e83e8c",
                  "backgroundDark": "#8b2554"
                },
                "dark": {
                  "text": "#000000",
                  "background": "#f783ac",
                  "backgroundDark": "#944f67"
                },
                "border": {
                  "style": "solid",
                  "width": "2px",
                  "position": "left",
                  "color": "#e83e8c"
                },
                "footerBar": {
                  "height": "20px",
                  "label": "UX DESIGN",
                  "color": "#e83e8c",
                  "labelColor": "#ffffff"
                },
                "cornerBadge": {
                  "label": "👤",
                  "position": "top-left",
                  "style": "circle",
                  "color": "#e83e8c",
                  "labelColor": "#ffffff"
                }
              },
              "ui": {
                "light": {
                  "text": "#ffffff",
                  "background": "#6f42c1",
                  "backgroundDark": "#432874"
                },
                "dark": {
                  "text": "#000000",
                  "background": "#b197fc",
                  "backgroundDark": "#6a5b97"
                },
                "border": {
                  "style": "dotted",
                  "width": "2px",
                  "position": "left",
                  "label": "UI",
                  "labelColor": "#ffffff"
                },
                "cornerBadge": {
                  "label": "🖼",
                  "position": "top-left",
                  "style": "square"
                }
              }
            },
            "colors": {
              "red": {
                "light": {
                  "text": "#ffffff",
                  "background": "#dc3545",
                  "backgroundDark": "#842029"
                },
                "dark": {
                  "text": "#000000",
                  "background": "#ff8787",
                  "backgroundDark": "#995151"
                },
                "border": {
                  "style": "solid",
                  "width": "4px",
                  "position": "left",
                  "color": "#dc3545"
                }
              },
              "orange": {
                "light": {
                  "text": "#ffffff",
                  "background": "#fd7e14",
                  "backgroundDark": "#984c0c"
                },
                "dark": {
                  "text": "#000000",
                  "background": "#ffc078",
                  "backgroundDark": "#997348"
                },
                "border": {
                  "style": "solid",
                  "width": "4px",
                  "position": "left",
                  "color": "#fd7e14"
                }
              },
              "amber": {
                "light": {
                  "text": "#212529",
                  "background": "#f59e0b",
                  "backgroundDark": "#8f5a06"
                },
                "dark": {
                  "text": "#000000",
                  "background": "#fbbf24",
                  "backgroundDark": "#967316"
                },
                "border": {
                  "style": "solid",
                  "width": "4px",
                  "position": "left",
                  "color": "#f59e0b"
                }
              },
              "yellow": {
                "light": {
                  "text": "#212529",
                  "background": "#ffc107",
                  "backgroundDark": "#997404"
                },
                "dark": {
                  "text": "#000000",
                  "background": "#ffe066",
                  "backgroundDark": "#99863d"
                },
                "border": {
                  "style": "solid",
                  "width": "4px",
                  "position": "left",
                  "color": "#ffc107"
                }
              },
              "lime": {
                "light": {
                  "text": "#212529",
                  "background": "#84cc16",
                  "backgroundDark": "#4f7a0d"
                },
                "dark": {
                  "text": "#000000",
                  "background": "#a3e635",
                  "backgroundDark": "#62881f"
                },
                "border": {
                  "style": "solid",
                  "width": "4px",
                  "position": "left",
                  "color": "#84cc16"
                }
              },
              "green": {
                "light": {
                  "text": "#ffffff",
                  "background": "#198754",
                  "backgroundDark": "#0f5132"
                },
                "dark": {
                  "text": "#000000",
                  "background": "#8ce99a",
                  "backgroundDark": "#548c5c"
                },
                "border": {
                  "style": "solid",
                  "width": "4px",
                  "position": "left",
                  "color": "#198754"
                }
              },
              "teal": {
                "light": {
                  "text": "#ffffff",
                  "background": "#20c997",
                  "backgroundDark": "#13795b"
                },
                "dark": {
                  "text": "#000000",
                  "background": "#63e6be",
                  "backgroundDark": "#3b8a72"
                },
                "border": {
                  "style": "solid",
                  "width": "4px",
                  "position": "left",
                  "color": "#20c997"
                }
              },
              "cyan": {
                "light": {
                  "text": "#212529",
                  "background": "#0dcaf0",
                  "backgroundDark": "#087990"
                },
                "dark": {
                  "text": "#000000",
                  "background": "#99e9f2",
                  "backgroundDark": "#5c8c91"
                },
                "border": {
                  "style": "solid",
                  "width": "4px",
                  "position": "left",
                  "color": "#0dcaf0"
                }
              },
              "sky": {
                "light": {
                  "text": "#ffffff",
                  "background": "#0ea5e9",
                  "backgroundDark": "#0969da"
                },
                "dark": {
                  "text": "#000000",
                  "background": "#7dd3fc",
                  "backgroundDark": "#4b7e96"
                },
                "border": {
                  "style": "solid",
                  "width": "4px",
                  "position": "left",
                  "color": "#0ea5e9"
                }
              },
              "blue": {
                "light": {
                  "text": "#ffffff",
                  "background": "#0056b3",
                  "backgroundDark": "#003d82"
                },
                "dark": {
                  "text": "#000000",
                  "background": "#5a8dee",
                  "backgroundDark": "#36548e"
                },
                "border": {
                  "style": "solid",
                  "width": "4px",
                  "position": "left",
                  "color": "#0056b3"
                }
              },
              "indigo": {
                "light": {
                  "text": "#ffffff",
                  "background": "#6610f2",
                  "backgroundDark": "#4a0a91"
                },
                "dark": {
                  "text": "#000000",
                  "background": "#9775fa",
                  "backgroundDark": "#5b4696"
                },
                "border": {
                  "style": "solid",
                  "width": "4px",
                  "position": "left",
                  "color": "#6610f2"
                }
              },
              "purple": {
                "light": {
                  "text": "#ffffff",
                  "background": "#6f42c1",
                  "backgroundDark": "#432874"
                },
                "dark": {
                  "text": "#000000",
                  "background": "#b197fc",
                  "backgroundDark": "#6a5b97"
                },
                "border": {
                  "style": "solid",
                  "width": "4px",
                  "position": "left",
                  "color": "#6f42c1"
                }
              },
              "violet": {
                "light": {
                  "text": "#ffffff",
                  "background": "#8b5cf6",
                  "backgroundDark": "#5b2c87"
                },
                "dark": {
                  "text": "#000000",
                  "background": "#c4b5fd",
                  "backgroundDark": "#756c97"
                },
                "border": {
                  "style": "solid",
                  "width": "4px",
                  "position": "left",
                  "color": "#8b5cf6"
                }
              },
              "fuchsia": {
                "light": {
                  "text": "#ffffff",
                  "background": "#d946ef",
                  "backgroundDark": "#a21caf"
                },
                "dark": {
                  "text": "#000000",
                  "background": "#f0abfc",
                  "backgroundDark": "#916697"
                },
                "border": {
                  "style": "solid",
                  "width": "4px",
                  "position": "left",
                  "color": "#d946ef"
                }
              },
              "pink": {
                "light": {
                  "text": "#ffffff",
                  "background": "#e83e8c",
                  "backgroundDark": "#a61e69"
                },
                "dark": {
                  "text": "#000000",
                  "background": "#fcc2d7",
                  "backgroundDark": "#977481"
                },
                "border": {
                  "style": "solid",
                  "width": "4px",
                  "position": "left",
                  "color": "#e83e8c"
                }
              },
              "rose": {
                "light": {
                  "text": "#ffffff",
                  "background": "#f43f5e",
                  "backgroundDark": "#be185d"
                },
                "dark": {
                  "text": "#000000",
                  "background": "#fda4af",
                  "backgroundDark": "#976267"
                },
                "border": {
                  "style": "solid",
                  "width": "4px",
                  "position": "left",
                  "color": "#f43f5e"
                }
              },
              "brown": {
                "light": {
                  "text": "#ffffff",
                  "background": "#795548",
                  "backgroundDark": "#49332b"
                },
                "dark": {
                  "text": "#000000",
                  "background": "#a1887f",
                  "backgroundDark": "#61524c"
                },
                "border": {
                  "style": "solid",
                  "width": "4px",
                  "position": "left",
                  "color": "#795548"
                }
              },
              "gray": {
                "light": {
                  "text": "#212529",
                  "background": "#adb5bd",
                  "backgroundDark": "#6c757d"
                },
                "dark": {
                  "text": "#000000",
                  "background": "#dee2e6",
                  "backgroundDark": "#868a8e"
                },
                "border": {
                  "style": "solid",
                  "width": "4px",
                  "position": "left",
                  "color": "#adb5bd"
                }
              }
            }
          },
          "description": "Grouped color and style configuration for tags in kanban boards with various visual indicators."
        },
        "markdown-kanban.taskMinHeight": {
          "type": "string",
          "default": "auto",
          "description": "The minimum height for task cards (e.g., 'auto', '200px', '400px', '43.5vh', '89vh')",
          "enum": [
            "auto",
            "200px",
            "400px",
            "43.5vh",
            "89vh"
          ],
          "enumDescriptions": [
            "Automatic height based on content",
            "Fixed minimum height of 200 pixels",
            "Fixed minimum height of 400 pixels",
            "Minimum height of 43.5% of viewport height",
            "Minimum height of 89% of viewport height"
          ]
        },
        "markdown-kanban.fontSize": {
          "type": "string",
          "default": "small",
          "description": "The font size for task cards and content",
          "enum": [
            "small",
            "normal",
            "bigger",
            "large",
            "xlarge"
          ],
          "enumDescriptions": [
            "Small font size",
            "Normal/default font size",
            "Bigger font size",
            "Large font size",
            "Extra large font size"
          ]
        },
        "markdown-kanban.fontFamily": {
          "type": "string",
          "default": "system",
          "description": "The font family for task cards and content",
          "enum": [
            "system",
            "roboto",
            "opensans",
            "lato",
            "poppins",
            "inter",
            "helvetica",
            "arial",
            "georgia",
            "times",
            "firacode",
            "jetbrains",
            "sourcecodepro",
            "consolas"
          ],
          "enumDescriptions": [
            "System default fonts",
            "Roboto (Google font)",
            "Open Sans (Google font)",
            "Lato (Google font)",
            "Poppins (Google font)",
            "Inter (Google font)",
            "Helvetica Neue / Helvetica / Arial",
            "Arial",
            "Georgia (serif)",
            "Times New Roman (serif)",
            "Fira Code (monospace)",
            "JetBrains Mono (monospace)",
            "Source Code Pro (monospace)",
            "Consolas (monospace)"
          ]
        },
        "markdown-kanban.columnWidth": {
          "type": "string",
          "default": "medium",
          "description": "The width of kanban columns",
          "enum": [
            "small",
            "medium",
            "wide",
            "66",
            "100"
          ],
          "enumDescriptions": [
            "Small columns (250px)",
            "Medium columns (350px)",
            "Wide columns (450px)",
            "Half screen width (48.5%)",
            "Full screen width (98%)"
          ]
        },
        "markdown-kanban.layoutPreset": {
          "type": "string",
          "default": "normal",
          "description": "The currently selected layout preset"
        },
        "markdown-kanban.layoutPresets": {
          "type": "object",
          "default": {},
          "description": "Custom layout presets configuration. Each preset should contain a 'label', 'description', and 'settings' object with layout options.",
          "additionalProperties": {
            "type": "object",
            "properties": {
              "label": {
                "type": "string",
                "description": "Display name for the preset"
              },
              "description": {
                "type": "string",
                "description": "Description of what this preset does"
              },
              "settings": {
                "type": "object",
                "description": "Layout settings to apply",
                "properties": {
                  "columnWidth": {
                    "type": "string",
                    "description": "Column width setting"
                  },
                  "cardHeight": {
                    "type": "string",
                    "description": "Card height setting"
                  },
                  "fontSize": {
                    "type": "string",
                    "description": "Font size setting"
                  },
                  "fontFamily": {
                    "type": "string",
                    "description": "Font family setting"
                  },
                  "layoutRows": {
                    "type": "number",
                    "description": "Number of layout rows"
                  },
                  "rowHeight": {
                    "type": "string",
                    "description": "Row height setting"
                  },
                  "stickyHeaders": {
                    "type": "string",
                    "description": "Sticky headers setting"
                  },
                  "tagVisibility": {
                    "type": "string",
                    "description": "Tag visibility setting"
                  },
                  "imageFill": {
                    "type": "string",
                    "description": "Image fill setting"
                  },
                  "whitespace": {
                    "type": "string",
                    "description": "Whitespace setting"
                  }
                }
              }
            }
          }
        },
        "markdown-kanban.layoutRows": {
          "type": "number",
          "default": 1,
          "description": "The number of rows in the kanban layout",
          "enum": [
            1,
            2,
            3,
            4,
            5,
            6
          ],
          "enumDescriptions": [
            "1 row",
            "2 rows",
            "3 rows",
            "4 rows",
            "5 rows",
            "6 rows"
          ]
        },
        "markdown-kanban.rowHeight": {
          "type": "string",
          "default": "auto",
          "description": "The height of kanban rows",
          "enum": [
            "95vh",
            "63vh",
            "48vh",
            "31.5vh",
            "44em",
            "31em",
            "19em",
            "auto"
          ],
          "enumDescriptions": [
            "100% of screen height",
            "2/3 of screen height",
            "1/2 of screen height",
            "1/3 of screen height",
            "700px (~47em)",
            "500px (~31em)",
            "300px (~19em)",
            "Automatic height based on content"
          ]
        },
        "markdown-kanban.stickyHeaders": {
          "type": "string",
          "default": "enabled",
          "description": "Control sticky positioning of column headers",
          "enum": [
            "enabled",
            "disabled"
          ],
          "enumDescriptions": [
            "Column headers stick to top when scrolling",
            "Column headers scroll normally with content"
          ]
        },
        "markdown-kanban.tagVisibility": {
          "type": "string",
          "default": "all",
          "description": "Control which types of tags are displayed on cards",
          "enum": [
            "all",
            "standard",
            "custom",
            "mentions",
            "none"
          ],
          "enumDescriptions": [
            "Show all tags including #span, #row, and @ tags",
            "Show all except #span and #row (includes @ tags)",
            "Show only custom tags (not configured ones) and @ tags",
            "Show only @ tags",
            "Hide all tags"
          ]
        },
        "markdown-kanban.imageFill": {
          "type": "string",
          "default": "fit",
          "description": "Control how images are sized within cards",
          "enum": [
            "fit",
            "fill"
          ],
          "enumDescriptions": [
            "Images size to their natural dimensions",
            "Images fill available space while keeping aspect ratio"
          ]
        }
      }
    },
    "commands": [
      {
        "command": "markdown-kanban.openKanban",
        "title": "Kanban"
      },
      {
        "command": "markdown-kanban.disableFileListener",
        "title": "Toggle Kanban Auto-switching"
      },
      {
        "command": "markdown-kanban.toggleFileLock",
        "title": "Toggle Kanban File Lock"
      },
      {
        "command": "markdown-kanban.toggleFileOpening",
        "title": "Toggle Kanban File Opening Mode",
        "icon": "$(link-external)"
      },
      {
        "command": "markdown-kanban.openKanbanFromPanel",
        "title": "Open File in Kanban"
      },
      {
        "command": "markdown-kanban.switchFile",
        "title": "Switch Kanban File"
      },
      {
        "command": "markdown-kanban.insertSnippet",
        "title": "Insert Snippet in Kanban"
      }
    ],
    "menus": {
      "explorer/context": [
        {
          "command": "markdown-kanban.openKanban",
          "when": "resourceExtname == .md",
          "group": "navigation"
        }
      ],
      "editor/title": [
        {
          "command": "markdown-kanban.openKanban",
          "when": "resourceExtname == .md",
          "group": "navigation"
        }
      ],
      "webview/title": [
        {
          "command": "markdown-kanban.openKanbanFromPanel",
          "when": "webviewId == markdownKanbanPanel",
          "group": "navigation"
        },
        {
          "command": "markdown-kanban.toggleFileLock",
          "when": "webviewId == markdownKanbanPanel",
          "group": "navigation"
        },
        {
          "command": "markdown-kanban.toggleFileOpening",
          "when": "webviewId == markdownKanbanPanel",
          "group": "navigation"
        }
      ]
    },
    "keybindings": [
      {
        "command": "markdown-kanban.openKanban",
        "key": "ctrl+k ctrl+b",
        "mac": "cmd+k cmd+b",
        "when": "resourceExtname == .md"
      },
      {
        "command": "markdown-kanban.toggleFileOpening",
        "key": "ctrl+k ctrl+o",
        "mac": "cmd+k cmd+o",
        "when": "webviewId == markdownKanbanPanel"
      },
      {
        "command": "markdown-kanban.insertSnippet",
        "key": "ctrl+space",
        "mac": "cmd+space",
        "when": "webviewId == markdownKanbanPanel && kanbanTaskEditing"
      }
    ]
  },
  "scripts": {
    "vscode:prepublish": "npm run package",
    "compile": "npm run check-types && npm run lint && node esbuild.js",
    "watch": "npm-run-all -p watch:*",
    "watch:esbuild": "node esbuild.js --watch",
    "watch:tsc": "tsc --noEmit --watch --project tsconfig.json",
    "package": "npm run check-types && npm run lint && node esbuild.js --production",
    "compile-tests": "tsc -p . --outDir out",
    "watch-tests": "tsc -p . -w --outDir out",
    "pretest": "npm run compile-tests && npm run compile && npm run lint",
    "check-types": "tsc --noEmit",
    "lint": "eslint",
    "test": "vscode-test",
    "analyze-code": "node tools/code-analyzer.js",
    "analyze-cleanup": "node tools/cleanup-analyzer.js",
    "analyze-all": "npm run analyze-code && npm run analyze-cleanup"
  },
  "devDependencies": {
    "@types/markdown-it": "^12.2.3",
    "@types/node": "16.x",
    "@types/vscode": "^1.74.0",
    "@typescript-eslint/eslint-plugin": "^8.40.0",
    "@typescript-eslint/parser": "^8.40.0",
    "esbuild": "^0.25.9",
    "markdown-it": "^14.0.1",
    "markdown-it-anchor": "^9.2.0",
    "markdown-it-checkboxes": "^1.0.0",
    "markdown-it-footnote-here": "^1.0.3",
    "markdown-it-image-figures": "^2.1.1",
    "markdown-it-include": "^2.0.0",
    "markdown-it-multicolumn": "^0.1.5",
    "markdown-it-strikethrough-alt": "^1.0.0",
    "markdown-it-toc-done-right": "^4.2.0",
    "markdown-it-underline": "^1.0.1",
    "mermaid-it": "^0.5.2",
    "npm-run-all": "^4.1.5",
    "typescript": "^4.9.4"
  },
  "dependencies": {
    "markdown-it": "^14.1.0",
    "markdown-it-abbr": "^2.0.0",
    "markdown-it-container": "^4.0.0",
    "markdown-it-ins": "^4.0.0",
    "markdown-it-mark": "^4.0.0",
    "markdown-it-sub": "^2.0.0",
    "markdown-it-sup": "^2.0.0"
  },
  "extensionDependencies": [
    "vscode.markdown"
  ]
}<|MERGE_RESOLUTION|>--- conflicted
+++ resolved
@@ -3,11 +3,7 @@
   "displayName": "Markdown Kanban Obsidian",
   "description": "Kanban board for Markdown files, compatible with obsidian kanban boards",
   "publisher": "ludos",
-<<<<<<< HEAD
-  "version": "0.11.11",
-=======
   "version": "0.11.20",
->>>>>>> 86ffa48e
   "engines": {
     "vscode": "^1.74.0"
   },
