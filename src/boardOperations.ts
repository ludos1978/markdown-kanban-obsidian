import { KanbanBoard, KanbanColumn, KanbanTask } from './markdownParser';
import { IdGenerator } from './utils/idGenerator';

export class BoardOperations {
    private _originalTaskOrder: Map<string, string[]> = new Map();

    private generateId(type: 'column' | 'task', parentId?: string): string {
        // Use new UUID-based ID system for consistency
        if (type === 'column') {
            return IdGenerator.generateColumnId();
        } else {
            return IdGenerator.generateTaskId();
        }
    }

    public setOriginalTaskOrder(board: KanbanBoard) {
        this._originalTaskOrder.clear();
        board.columns.forEach(column => {
            this._originalTaskOrder.set(column.id, column.tasks.map(t => t.id));
        });
    }

    private findColumn(board: KanbanBoard, columnId: string): KanbanColumn | undefined {
        return board.columns.find(col => col.id === columnId);
    }

    private findTask(board: KanbanBoard, columnId: string, taskId: string): { column: KanbanColumn; task: KanbanTask; index: number } | undefined {
        const column = this.findColumn(board, columnId);
        if (!column) {return undefined;}

        const taskIndex = column.tasks.findIndex(task => task.id === taskId);
        if (taskIndex === -1) {return undefined;}

        return {
            column,
            task: column.tasks[taskIndex],
            index: taskIndex
        };
    }

    // Task operations
    public moveTask(board: KanbanBoard, taskId: string, fromColumnId: string, toColumnId: string, newIndex: number): boolean {
        const fromColumn = this.findColumn(board, fromColumnId);
        const toColumn = this.findColumn(board, toColumnId);

        if (!fromColumn || !toColumn) {return false;}

        const taskIndex = fromColumn.tasks.findIndex(task => task.id === taskId);
        if (taskIndex === -1) {return false;}

        const task = fromColumn.tasks.splice(taskIndex, 1)[0];
        toColumn.tasks.splice(newIndex, 0, task);
        return true;
    }

    public addTask(board: KanbanBoard, columnId: string, taskData: any): boolean {
        const column = this.findColumn(board, columnId);
        if (!column) {return false;}

        const newTask: KanbanTask = {
            id: this.generateId('task', columnId),
            title: taskData.title || '',
            description: taskData.description || ''
        };

        column.tasks.push(newTask);
        return true;
    }

    public addTaskAtPosition(board: KanbanBoard, columnId: string, taskData: any, insertionIndex: number): boolean {
        const column = this.findColumn(board, columnId);
        if (!column) {return false;}

        const newTask: KanbanTask = {
            id: this.generateId('task', columnId),
            title: taskData.title || '',
            description: taskData.description || ''
        };

        if (insertionIndex >= 0 && insertionIndex <= column.tasks.length) {
            column.tasks.splice(insertionIndex, 0, newTask);
        } else {
            column.tasks.push(newTask);
        }
        return true;
    }

    public deleteTask(board: KanbanBoard, taskId: string, columnId: string): boolean {
        const column = this.findColumn(board, columnId);
        if (!column) {return false;}

        const taskIndex = column.tasks.findIndex(task => task.id === taskId);
        if (taskIndex === -1) {return false;}

        column.tasks.splice(taskIndex, 1);
        return true;
    }

    public editTask(board: KanbanBoard, taskId: string, columnId: string, taskData: Partial<KanbanTask>): boolean {
        const column = this.findColumn(board, columnId);
        if (!column) {return false;}

        const task = column.tasks.find(t => t.id === taskId);
        if (!task) {return false;}

        // Update task properties
        if (taskData.title !== undefined) {
            task.title = taskData.title;
        }
        if (taskData.description !== undefined) {
            task.description = taskData.description;
        }

        return true;
    }

    public duplicateTask(board: KanbanBoard, taskId: string, columnId: string): boolean {
        const result = this.findTask(board, columnId, taskId);
        if (!result) {return false;}

        const newTask: KanbanTask = {
            id: this.generateId('task', columnId),
            title: result.task.title,
            description: result.task.description
        };

        result.column.tasks.splice(result.index + 1, 0, newTask);
        return true;
    }

    public insertTaskBefore(board: KanbanBoard, taskId: string, columnId: string): boolean {
        const result = this.findTask(board, columnId, taskId);
        if (!result) {return false;}

        const newTask: KanbanTask = {
            id: this.generateId('task', columnId),
            title: '',
            description: ''
        };

        result.column.tasks.splice(result.index, 0, newTask);
        return true;
    }

    public insertTaskAfter(board: KanbanBoard, taskId: string, columnId: string): boolean {
        const result = this.findTask(board, columnId, taskId);
        if (!result) {return false;}

        const newTask: KanbanTask = {
            id: this.generateId('task', columnId),
            title: '',
            description: ''
        };

        result.column.tasks.splice(result.index + 1, 0, newTask);
        return true;
    }

    public moveTaskToTop(board: KanbanBoard, taskId: string, columnId: string): boolean {
        const result = this.findTask(board, columnId, taskId);
        if (!result || result.index === 0) {return false;}

        const task = result.column.tasks.splice(result.index, 1)[0];
        result.column.tasks.unshift(task);
        return true;
    }

    public moveTaskUp(board: KanbanBoard, taskId: string, columnId: string): boolean {
        const result = this.findTask(board, columnId, taskId);
        if (!result || result.index === 0) {return false;}

        const task = result.column.tasks[result.index];
        result.column.tasks[result.index] = result.column.tasks[result.index - 1];
        result.column.tasks[result.index - 1] = task;
        return true;
    }

    public moveTaskDown(board: KanbanBoard, taskId: string, columnId: string): boolean {
        const result = this.findTask(board, columnId, taskId);
        if (!result || result.index === result.column.tasks.length - 1) {return false;}

        const task = result.column.tasks[result.index];
        result.column.tasks[result.index] = result.column.tasks[result.index + 1];
        result.column.tasks[result.index + 1] = task;
        return true;
    }

    public moveTaskToBottom(board: KanbanBoard, taskId: string, columnId: string): boolean {
        const result = this.findTask(board, columnId, taskId);
        if (!result || result.index === result.column.tasks.length - 1) {return false;}

        const task = result.column.tasks.splice(result.index, 1)[0];
        result.column.tasks.push(task);
        return true;
    }

    public moveTaskToColumn(board: KanbanBoard, taskId: string, fromColumnId: string, toColumnId: string): boolean {
        const fromColumn = this.findColumn(board, fromColumnId);
        const toColumn = this.findColumn(board, toColumnId);

        if (!fromColumn || !toColumn) {return false;}

        const taskIndex = fromColumn.tasks.findIndex(task => task.id === taskId);
        if (taskIndex === -1) {return false;}

        const task = fromColumn.tasks.splice(taskIndex, 1)[0];
        toColumn.tasks.push(task);
        return true;
    }

    // Column operations
    public addColumn(board: KanbanBoard, title: string): boolean {
        const newColumn: KanbanColumn = {
            id: this.generateId('column'),
            title: title,
            tasks: []
        };

        board.columns.push(newColumn);
        this._originalTaskOrder.set(newColumn.id, []);
        return true;
    }

    public moveColumn(board: KanbanBoard, fromIndex: number, toIndex: number, fromRow: number, toRow: number): boolean {
        if (fromIndex === toIndex) {return false;}

        const columns = board.columns;
        const column = columns.splice(fromIndex, 1)[0];
        columns.splice(toIndex, 0, column);
        return true;
    }

    public deleteColumn(board: KanbanBoard, columnId: string): boolean {
        const index = board.columns.findIndex(col => col.id === columnId);
        if (index === -1) {return false;}

        board.columns.splice(index, 1);
        this._originalTaskOrder.delete(columnId);
        return true;
    }

    public insertColumnBefore(board: KanbanBoard, columnId: string, title: string): boolean {
        const index = board.columns.findIndex(col => col.id === columnId);
        if (index === -1) {return false;}

        const newColumn: KanbanColumn = {
            id: this.generateId('column'),
            title: title,
            tasks: []
        };

        board.columns.splice(index, 0, newColumn);
        this._originalTaskOrder.set(newColumn.id, []);
        return true;
    }

    public insertColumnAfter(board: KanbanBoard, columnId: string, title: string): boolean {
        const index = board.columns.findIndex(col => col.id === columnId);
        if (index === -1) {return false;}

        const newColumn: KanbanColumn = {
            id: this.generateId('column'),
            title: title,
            tasks: []
        };

        board.columns.splice(index + 1, 0, newColumn);
        this._originalTaskOrder.set(newColumn.id, []);
        return true;
    }

    public editColumnTitle(board: KanbanBoard, columnId: string, title: string): boolean {
        const column = this.findColumn(board, columnId);
        if (!column) {return false;}

<<<<<<< HEAD
        // Just use the title as provided - layout tags are preserved as regular text
=======
        // Simply save the title as provided - all tag handling is done in frontend
>>>>>>> 0904e749
        column.title = title;

        // Check for column include syntax changes
        const columnIncludeMatches = column.title.match(/!!!columninclude\(([^)]+)\)!!!/g);

        if (columnIncludeMatches && columnIncludeMatches.length > 0) {
            // Extract new include files from the title
            const newIncludeFiles: string[] = [];
            columnIncludeMatches.forEach(match => {
                const filePath = match.replace(/!!!columninclude\(([^)]+)\)!!!/, '$1').trim();
                newIncludeFiles.push(filePath);
            });

            // Update include mode properties
            column.includeMode = true;
            column.includeFiles = newIncludeFiles;
            column.originalTitle = column.title;

            // Generate display title without include syntax
            let displayTitle = column.title;
            columnIncludeMatches.forEach(match => {
                displayTitle = displayTitle.replace(match, '').trim();
            });

            // If no display title provided, use filename as title
            if (!displayTitle && newIncludeFiles.length > 0) {
                const path = require('path');
                displayTitle = path.basename(newIncludeFiles[0], path.extname(newIncludeFiles[0]));
            }

            column.displayTitle = displayTitle || 'Included Column';

            console.log(`[BoardOperations] Updated include files for column "${column.title}": [${newIncludeFiles.join(', ')}]`);
        } else if (column.includeMode) {
            // Title no longer contains include syntax - disable include mode
            column.includeMode = false;
            column.includeFiles = undefined;
            column.originalTitle = undefined;
            column.displayTitle = undefined;
            console.log(`[BoardOperations] Disabled include mode for column "${column.title}"`);
        }

        return true;
    }

    public sortColumn(board: KanbanBoard, columnId: string, sortType: 'unsorted' | 'title'): boolean {
        const column = this.findColumn(board, columnId);
        if (!column) {return false;}

        if (sortType === 'title') {
            column.tasks.sort((a, b) => {
                const titleA = a.title || '';
                const titleB = b.title || '';
                return titleA.localeCompare(titleB);
            });
        } else if (sortType === 'unsorted') {
            const originalOrder = this._originalTaskOrder.get(columnId);
            if (originalOrder) {
                const taskMap = new Map(column.tasks.map(t => [t.id, t]));
                column.tasks = [];
                
                originalOrder.forEach(taskId => {
                    const task = taskMap.get(taskId);
                    if (task) {
                        column.tasks.push(task);
                        taskMap.delete(taskId);
                    }
                });
                
                taskMap.forEach(task => {
                    column.tasks.push(task);
                });
            }
        }
        return true;
    }

    public reorderColumns(board: KanbanBoard, newOrder: string[], movedColumnId: string, targetRow: number): boolean {
        // Find the moved column
        const movedColumn = this.findColumn(board, movedColumnId);
        if (!movedColumn) {return false;}
        
        // Update row tag for the moved column
        let cleanTitle = movedColumn.title
            .replace(/#row\d+\b/gi, '')
            .replace(/\s+#row\d+/gi, '')
            .replace(/#row\d+\s+/gi, '')
            .replace(/\s{2,}/g, ' ')
            .trim();
        
        if (targetRow > 1) {
            movedColumn.title = cleanTitle + ` #row${targetRow}`;
        } else {
            movedColumn.title = cleanTitle;
        }
        
        // Create a map of current columns
        const columnMap = new Map<string, KanbanColumn>();
        board.columns.forEach(col => columnMap.set(col.id, col));
        
        // Rebuild columns array in the new order
        const reorderedColumns: KanbanColumn[] = [];
        newOrder.forEach(id => {
            const col = columnMap.get(id);
            if (col) {
                reorderedColumns.push(col);
            }
        });
        
        // Replace the columns array
        board.columns = reorderedColumns;
        
        
        return true;
    }

    public moveColumnWithRowUpdate(board: KanbanBoard, columnId: string, newPosition: number, newRow: number): boolean {
        const column = this.findColumn(board, columnId);
        if (!column) {return false;}
        
        // First, update the row tag in the title
        let cleanTitle = column.title
            .replace(/#row\d+\b/gi, '')  // Remove existing row tags
            .replace(/\s+#row\d+/gi, '') // Remove with preceding space
            .replace(/#row\d+\s+/gi, '')  // Remove with following space
            .replace(/\s{2,}/g, ' ')      // Clean up multiple spaces
            .trim();                      // Remove leading/trailing spaces
        
        // Add new row tag if not row 1
        if (newRow > 1) {
            column.title = cleanTitle + ` #row${newRow}`;
        } else {
            column.title = cleanTitle;
        }
        
        // Find current index of the column
        const currentIndex = board.columns.findIndex(col => col.id === columnId);
        if (currentIndex === -1) {return false;}
        
        // Build the desired order based on what calculateColumnNewPosition saw
        // We need to reconstruct what the frontend wants the order to be
        const targetOrder: string[] = [];
        
        // The newPosition tells us where this column should be in the final array
        // We need to build that final array
        board.columns.forEach((col, idx) => {
            if (idx !== currentIndex) {
                targetOrder.push(col.id);
            }
        });
        
        // Insert our column ID at the desired position
        targetOrder.splice(newPosition, 0, columnId);
        
        // Now reorder the columns array to match targetOrder
        const reorderedColumns: KanbanColumn[] = [];
        targetOrder.forEach(id => {
            const col = board.columns.find(c => c.id === id);
            if (col) {
                reorderedColumns.push(col);
            }
        });
        
        // Replace the columns array
        board.columns.length = 0;
        board.columns.push(...reorderedColumns);
        
        return true;
    }

    // Helper method to extract row number from column title
    public getColumnRow(column: KanbanColumn): number {
        if (!column.title) {return 1;}
        
        const rowMatch = column.title.match(/#row(\d+)\b/i);
        if (rowMatch) {
            const rowNum = parseInt(rowMatch[1]);
            return Math.min(Math.max(rowNum, 1), 4); // Clamp between 1 and 4
        }
        return 1;
    }

    // Helper method to clean duplicate row tags (for initialization)
    public cleanupRowTags(board: KanbanBoard): boolean {
        let modified = false;
        
        board.columns.forEach(column => {
            const originalTitle = column.title;
            
            // Find all row tags
            const rowTags = column.title.match(/#row\d+\b/gi) || [];
            
            if (rowTags.length > 1) {
                // Multiple row tags found - keep only the last one
                let cleanTitle = column.title;
                rowTags.forEach(tag => {
                    cleanTitle = cleanTitle.replace(new RegExp(tag, 'gi'), '');
                });
                cleanTitle = cleanTitle.replace(/\s{2,}/g, ' ').trim();
                
                // Add back only the last tag
                const lastTag = rowTags[rowTags.length - 1];
                column.title = cleanTitle + ' ' + lastTag;
                
                if (column.title !== originalTitle) {
                    modified = true;
                }
            }
        });
        
        return modified;
    }

    private extractDate(text: string, dateType: string = 'due'): string | null {
        if (!text) {return null;}
        
        // Match shorthand format @YYYY-MM-DD or @DD-MM-YYYY (assumes it's a due date)
        if (dateType === 'due') {
            const shortMatch = text.match(/@(\d{4}-\d{2}-\d{2}|\d{2}-\d{2}-\d{4})(?:\s|$)/);
            if (shortMatch) {
                const dateStr = shortMatch[1];
                // Convert DD-MM-YYYY to YYYY-MM-DD for comparison
                if (dateStr.match(/^\d{2}-\d{2}-\d{4}$/)) {
                    const parts = dateStr.split('-');
                    return `${parts[2]}-${parts[1]}-${parts[0]}`;
                }
                return dateStr;
            }
        }
        
        // Match typed format @type:date (e.g., @due:2025-03-27, @done:2025-03-27)
        const typedRegex = new RegExp(`@${dateType}:(\\d{4}-\\d{2}-\\d{2}|\\d{2}-\\d{2}-\\d{4})(?:\\s|$)`);
        const typedMatch = text.match(typedRegex);
        if (typedMatch) {
            const dateStr = typedMatch[1];
            // Convert DD-MM-YYYY to YYYY-MM-DD for comparison
            if (dateStr.match(/^\d{2}-\d{2}-\d{4}$/)) {
                const parts = dateStr.split('-');
                return `${parts[2]}-${parts[1]}-${parts[0]}`;
            }
            return dateStr;
        }
        
        return null;
    }

    private hasSticky(text: string): boolean {
        if (!text) {return false;}
        return /@sticky(?:\s|$)/.test(text);
    }

    // Add this method to extract person names from text
    private extractPersonNames(text: string): string[] {
        if (!text) {return [];}
        const matches = text.match(/@([a-zA-Z0-9_&-]+)/g) || [];
        // Filter out dates
        return matches
            .map(m => m.substring(1))
            .filter(m => !m.match(/^\d{4}-\d{2}-\d{2}$/) && !m.match(/^\d{2}-\d{2}-\d{4}$/));
    }

    // Add this method to get today's date in YYYY-MM-DD format
    private getTodayString(): string {
        const today = new Date();
        const year = today.getFullYear();
        const month = String(today.getMonth() + 1).padStart(2, '0');
        const day = String(today.getDate()).padStart(2, '0');
        return `${year}-${month}-${day}`;
    }

    // Add this method to check if a date is within N days
    private isWithinDays(dateStr: string, days: number): boolean {
        const date = new Date(dateStr);
        const today = new Date();
        today.setHours(0, 0, 0, 0);
        const futureDate = new Date(today);
        futureDate.setDate(futureDate.getDate() + days);
        
        return date >= today && date <= futureDate;
    }

    // Add this method to check if a date is overdue
    private isOverdue(dateStr: string): boolean {
        const date = new Date(dateStr);
        const today = new Date();
        today.setHours(0, 0, 0, 0);
        date.setHours(0, 0, 0, 0);
        
        return date < today;
    }





    // Main sort method
    public performAutomaticSort(board: KanbanBoard): boolean {
        if (!board || !board.columns) {return false;}
        
        // Track sticky tasks that shouldn't move
        const stickyTasks = new Set<string>();
        
        // First, identify all sticky tasks
        board.columns.forEach(column => {
            column.tasks.forEach(task => {
                const taskText = `${task.title || ''} ${task.description || ''}`;
                if (this.hasSticky(taskText)) {
                    stickyTasks.add(task.id);
                }
            });
        });
        
        // Collect gather rules separated by type
        const gatherRules: Array<{
            column: KanbanColumn,
            expression: string
        }> = [];
        
        const ungatheredRules: Array<{
            column: KanbanColumn
        }> = [];
        
        // Collect all rules from columns in order
        board.columns.forEach(column => {
            if (!column.title) {return;}
            
            // Extract gather and ungathered tags
            const matches = column.title.match(/#(gather_[a-zA-Z0-9_&|=><!\-]+|ungathered)/g) || [];
            matches.forEach(match => {
                const tag = match.substring(1);
                if (tag === 'ungathered') {
                    // Store ungathered rules separately
                    ungatheredRules.push({ column: column });
                } else if (tag.startsWith('gather_')) {
                    // Regular gather rules
                    gatherRules.push({
                        column: column,
                        expression: tag.substring(7)
                    });
                }
            });
        });
        
        // Track where each card will go
        const cardDestinations = new Map<string, KanbanColumn>();
        // Track which cards have been matched by gather rules
        const matchedCards = new Set<string>();
        
        // FIRST PASS: Process each card against all regular gather rules
        board.columns.forEach(sourceColumn => {
            sourceColumn.tasks.forEach(task => {
                // Skip sticky tasks
                if (stickyTasks.has(task.id)) {
                    return;
                }
                
                const taskText = `${task.title || ''} ${task.description || ''}`;
                const taskDate = this.extractDate(taskText);
                const personNames = this.extractPersonNames(taskText);
                
                // Check against each gather rule in order (first match wins)
                for (const rule of gatherRules) {
                    const evaluator = this.parseGatherExpression(rule.expression);
                    if (evaluator(taskText, taskDate, personNames)) {
                        cardDestinations.set(task.id, rule.column);
                        matchedCards.add(task.id);
                        break; // First match wins
                    }
                }
            });
        });
        
        // SECOND PASS: Process ungathered rules (for cards with @ tags that weren't matched)
        if (ungatheredRules.length > 0) {
            board.columns.forEach(sourceColumn => {
                sourceColumn.tasks.forEach(task => {
                    // Skip sticky tasks
                    if (stickyTasks.has(task.id)) {
                        return;
                    }
                    
                    // Skip if already matched by a gather rule
                    if (matchedCards.has(task.id)) {
                        return;
                    }
                    
                    const taskText = `${task.title || ''} ${task.description || ''}`;
                    const taskDate = this.extractDate(taskText);
                    const personNames = this.extractPersonNames(taskText);
                    const hasAnyAtTag = taskDate !== null || personNames.length > 0;
                    
                    // If has @ tags but wasn't gathered, apply first ungathered rule
                    if (hasAnyAtTag) {
                        // Use the first ungathered column found
                        cardDestinations.set(task.id, ungatheredRules[0].column);
                    }
                });
            });
        }
        
        // Now move all cards to their destinations
        cardDestinations.forEach((targetColumn, taskId) => {
            // Find the task and its current column
            let sourceColumn: KanbanColumn | null = null;
            let task: KanbanTask | null = null;
            let taskIndex = -1;
            
            for (const column of board.columns) {
                const index = column.tasks.findIndex(t => t.id === taskId);
                if (index !== -1) {
                    sourceColumn = column;
                    task = column.tasks[index];
                    taskIndex = index;
                    break;
                }
            }
            
            // Move the task if found and not already in target
            if (sourceColumn && task && sourceColumn.id !== targetColumn.id) {
                sourceColumn.tasks.splice(taskIndex, 1);
                targetColumn.tasks.push(task);
            }
        });
        
        // THIRD PASS: Apply sorting to columns with sort tags
        board.columns.forEach(column => {
            if (!column.title) {return;}
            
            const sortMatches = column.title.match(/#sort-([a-zA-Z]+)/g) || [];
            sortMatches.forEach(match => {
                const sortType = match.substring(6); // Remove '#sort-' prefix
                if (sortType === 'bydate') {
                    this.sortColumnByDate(column);
                } else if (sortType === 'byname') {
                    this.sortColumnByName(column);
                }
            });
        });
        
        return true;
    }



    // Parse gather expression into an evaluator function
    private parseGatherExpression(expr: string): (taskText: string, taskDate: string | null, personNames: string[]) => boolean {
        // Remove extra spaces and normalize
        expr = expr.trim();
        
        // Handle OR expressions (lowest precedence)
        if (expr.includes('|')) {
            const parts = this.splitByOperator(expr, '|');
            const subEvaluators = parts.map(part => this.parseGatherExpression(part));
            return (taskText, taskDate, personNames) => {
                return subEvaluators.some(evaluator => evaluator(taskText, taskDate, personNames));
            };
        }
        
        // Handle AND expressions (higher precedence)
        if (expr.includes('&')) {
            const parts = this.splitByOperator(expr, '&');
            const subEvaluators = parts.map(part => this.parseGatherExpression(part));
            return (taskText, taskDate, personNames) => {
                return subEvaluators.every(evaluator => evaluator(taskText, taskDate, personNames));
            };
        }
        
        // Handle NOT operator
        if (expr.startsWith('!')) {
            const subEvaluator = this.parseGatherExpression(expr.substring(1));
            return (taskText, taskDate, personNames) => !subEvaluator(taskText, taskDate, personNames);
        }
        
        // Handle inequality operators (!=)
        if (expr.includes('!=')) {
            const parts = expr.split('!=');
            if (parts.length === 2) {
                const [property, value] = parts.map(p => p.trim());
                return this.createComparisonEvaluator(property, '!=', value);
            }
        }
        
        // Handle comparison expressions: property<value, property>value, property=value
        const comparisonMatch = expr.match(/^([a-zA-Z0-9_-]+)([<>=])(.+)$/);
        if (comparisonMatch) {
            const [, property, operator, value] = comparisonMatch;
            return this.createComparisonEvaluator(property.trim(), operator, value.trim());
        }
        
        // Handle range expressions like 0<day, day<3
        const rangeMatch = expr.match(/^(-?\d+)([<>])([a-zA-Z]+)$/);
        if (rangeMatch) {
            const [, value, operator, property] = rangeMatch;
            // Flip operator for reverse notation
            const flippedOp = operator === '<' ? '>' : '<';
            return this.createComparisonEvaluator(property.trim(), flippedOp, value.trim());
        }
        
        // Default: treat as person name
        return (taskText, taskDate, personNames) => {
            return personNames.map(p => p.toLowerCase()).includes(expr.toLowerCase());
        };
    }

    // Add helper method to split by operator respecting nesting
    private splitByOperator(expr: string, operator: string): string[] {
        const parts: string[] = [];
        let current = '';
        let depth = 0;
        
        for (let i = 0; i < expr.length; i++) {
            const char = expr[i];
            
            if (char === '(') {depth++;}
            else if (char === ')') {depth--;}
            else if (char === operator && depth === 0) {
                if (current.trim()) {
                    parts.push(current.trim());
                    current = '';
                    continue;
                }
            }
            current += char;
        }
        
        if (current.trim()) {
            parts.push(current.trim());
        }
        
        return parts;
    }


    // In boardOperations.ts, replace the createComparisonEvaluator method:
    private createComparisonEvaluator(property: string, operator: string, value: string): 
        (taskText: string, taskDate: string | null, personNames: string[]) => boolean {
        
        // List of date-related properties
        const dateProperties = ['dayoffset', 'day', 'weekday', 'weekdaynum', 'month', 'monthnum'];
        const isDateProperty = dateProperties.includes(property.toLowerCase());
        
        if (isDateProperty) {
            return (taskText: string, taskDate: string | null, personNames: string[]) => {
                if (!taskDate) {return false;}
                
                const propValue = this.getDatePropertyValue(property.toLowerCase(), taskDate);
                if (propValue === null) {return false;}
                
                // For weekday string comparison
                if (property.toLowerCase() === 'weekday') {
                    const weekdays = ['sun', 'mon', 'tue', 'wed', 'thu', 'fri', 'sat'];
                    if (weekdays.includes(value.toLowerCase())) {
                        if (operator === '=') {return propValue === value.toLowerCase();}
                        if (operator === '!=') {return propValue !== value.toLowerCase();}
                        return false;
                    }
                    // If value is a number, convert weekday to number
                    const weekdayNum = weekdays.indexOf(propValue as string);
                    const numValue = parseInt(value);
                    if (!isNaN(numValue)) {
                        switch (operator) {
                            case '=': return weekdayNum === numValue;
                            case '!=': return weekdayNum !== numValue;
                            case '<': return weekdayNum < numValue;
                            case '>': return weekdayNum > numValue;
                            default: return false;
                        }
                    }
                }
                
                // For month string comparison
                if (property.toLowerCase() === 'month') {
                    const months = ['jan', 'feb', 'mar', 'apr', 'may', 'jun', 'jul', 'aug', 'sep', 'oct', 'nov', 'dec'];
                    if (months.includes(value.toLowerCase())) {
                        const monthNum = (propValue as number) - 1; // propValue is 1-12, array is 0-11
                        const targetMonth = months.indexOf(value.toLowerCase()) + 1;
                        switch (operator) {
                            case '=': return (propValue as number) === targetMonth;
                            case '!=': return (propValue as number) !== targetMonth;
                            case '<': return (propValue as number) < targetMonth;
                            case '>': return (propValue as number) > targetMonth;
                            default: return false;
                        }
                    }
                }
                
                // For numeric comparisons
                const numValue = parseInt(value);
                const numPropValue = typeof propValue === 'number' ? propValue : parseInt(propValue as string);
                
                switch (operator) {
                    case '=': return numPropValue === numValue;
                    case '!=': return numPropValue !== numValue;
                    case '<': return numPropValue < numValue;
                    case '>': return numPropValue > numValue;
                    default: return false;
                }
            };
        } else {
            // Treat property as a person name check
            return (taskText: string, taskDate: string | null, personNames: string[]) => {
                const hasPersonName = personNames.map(p => p.toLowerCase()).includes(property.toLowerCase());
                
                switch (operator) {
                    case '=':
                        return value === '1' || value === 'true' ? hasPersonName : !hasPersonName;
                    case '!=':
                        return value === '1' || value === 'true' ? !hasPersonName : hasPersonName;
                    default:
                        return hasPersonName;
                }
            };
        }
    }


    // Gather untagged - only cards with NO @ tags at all
    private gatherUntaggedToColumn(board: KanbanBoard, targetColumn: KanbanColumn, gatheredTasks: Set<string>): void {
        const tasksToMove: Array<{ task: KanbanTask, fromColumn: KanbanColumn }> = [];
        
        board.columns.forEach(sourceColumn => {
            if (sourceColumn.id === targetColumn.id) {return;}
            
            sourceColumn.tasks.forEach(task => {
                // Skip if already moved
                if (gatheredTasks.has(task.id)) {return;}
                
                const taskText = `${task.title || ''} ${task.description || ''}`;
                
                // Check if task has any @ tags
                const hasDateTag = this.extractDate(taskText) !== null;
                const hasPersonTags = this.extractPersonNames(taskText).length > 0;
                const hasAnyAtTag = hasDateTag || hasPersonTags;
                
                // Only gather if it has NO @ tags at all
                if (!hasAnyAtTag) {
                    tasksToMove.push({ task, fromColumn: sourceColumn });
                    gatheredTasks.add(task.id);
                }
            });
        });
        
        // Move the tasks
        tasksToMove.forEach(({ task, fromColumn }) => {
            const taskIndex = fromColumn.tasks.findIndex(t => t.id === task.id);
            if (taskIndex !== -1) {
                fromColumn.tasks.splice(taskIndex, 1);
                targetColumn.tasks.push(task);
            }
        });
    }

    // Gather unsorted - all remaining cards regardless of @ tags
    private gatherUnsortedToColumn(board: KanbanBoard, targetColumn: KanbanColumn, gatheredTasks: Set<string>): void {
        const tasksToMove: Array<{ task: KanbanTask, fromColumn: KanbanColumn }> = [];
        
        board.columns.forEach(sourceColumn => {
            if (sourceColumn.id === targetColumn.id) {return;}
            
            sourceColumn.tasks.forEach(task => {
                // Only move tasks that haven't been gathered yet
                if (!gatheredTasks.has(task.id)) {
                    tasksToMove.push({ task, fromColumn: sourceColumn });
                    gatheredTasks.add(task.id);
                }
            });
        });
        
        // Move the tasks
        tasksToMove.forEach(({ task, fromColumn }) => {
            const taskIndex = fromColumn.tasks.findIndex(t => t.id === task.id);
            if (taskIndex !== -1) {
                fromColumn.tasks.splice(taskIndex, 1);
                targetColumn.tasks.push(task);
            }
        });
    }








    // Helper method to check if a task matches a gather tag
    private taskMatchesGatherTag(task: KanbanTask, tag: string): boolean {
        const taskText = `${task.title || ''} ${task.description || ''}`;
        const taskDate = this.extractDate(taskText);
        const personNames = this.extractPersonNames(taskText);
        
        // Parse the tag to extract base and conditions
        const { baseTag, conditions } = this.parseGatherTag(tag);
        
        // Handle standard gather tags
        if (baseTag === 'gather_today' && taskDate === this.getTodayString()) {
            return true;
        } else if (baseTag === 'gather_next3days' && taskDate && this.isWithinDays(taskDate, 3)) {
            return true;
        } else if (baseTag === 'gather_next7days' && taskDate && this.isWithinDays(taskDate, 7)) {
            return true;
        } else if (baseTag === 'gather_overdue' && taskDate && this.isOverdue(taskDate)) {
            return true;
        } else if (baseTag === 'gather_dayoffset' || baseTag === 'gather_dayoffset') {
            // Handle dayoffset with conditions
            if (!taskDate) {return false;}
            
            const today = new Date();
            today.setHours(0, 0, 0, 0);
            const date = new Date(taskDate);
            date.setHours(0, 0, 0, 0);
            
            const dayOffset = Math.floor((date.getTime() - today.getTime()) / (1000 * 60 * 60 * 24));
            
            // Check all conditions
            for (const condition of conditions) {
                let matches = false;
                const value = parseInt(condition.value);
                
                if (condition.operator === '=') {
                    matches = dayOffset === value;
                } else if (condition.operator === '>') {
                    matches = dayOffset > value;
                } else if (condition.operator === '<') {
                    matches = dayOffset < value;
                } else if (condition.operator === '|') {
                    // OR condition - check if dayOffset equals this value
                    matches = dayOffset === value;
                }
                
                if (matches) {return true;} // Any matching condition satisfies the gather
            }
            
            return false;
        } else if (baseTag.startsWith('gather_') && 
                !baseTag.match(/^gather_(today|next3days|next7days|overdue|dayoffset)$/)) {
            // Check for person name gathering
            const targetPerson = baseTag.substring(7); // Remove 'gather_' prefix
            return personNames.includes(targetPerson);
        }
        
        return false;
    }

    private parseGatherTag(tag: string): { 
        baseTag: string; 
        conditions: Array<{ operator: string; value: string }> 
    } {
        // Parse tags like gather_dayoffset=1|dayoffset=2
        const parts = tag.split(/([=|><])/);
        const baseTag = parts[0];
        const conditions: Array<{ operator: string; value: string }> = [];
        
        for (let i = 1; i < parts.length; i += 2) {
            if (i + 1 < parts.length) {
                conditions.push({
                    operator: parts[i],
                    value: parts[i + 1]
                });
            }
        }
        
        return { baseTag, conditions };
    }

    // Get date property value
    private getDatePropertyValue(property: string, dateStr: string | null): number | string | null {
        if (!dateStr) {return null;}
        
        const date = new Date(dateStr);
        const today = new Date();
        today.setHours(0, 0, 0, 0);
        date.setHours(0, 0, 0, 0);
        
        switch (property) {
            case 'dayoffset':
            case 'day':
                // Calculate days difference from today (can be negative for past dates)
                const diffTime = date.getTime() - today.getTime();
                return Math.round(diffTime / (1000 * 60 * 60 * 24));
                
            case 'weekday':
                // Return day name (sun, mon, tue, wed, etc.)
                const days = ['sun', 'mon', 'tue', 'wed', 'thu', 'fri', 'sat'];
                return days[date.getDay()];
                
            case 'weekdaynum':
                // Return 1-7 where Monday = 1, Sunday = 7
                const dayNum = date.getDay(); // 0 = Sunday
                return dayNum === 0 ? 7 : dayNum;
                
            case 'month':
                // Return month name (jan, feb, mar, etc.)
                const months = ['jan', 'feb', 'mar', 'apr', 'may', 'jun', 'jul', 'aug', 'sep', 'oct', 'nov', 'dec'];
                return months[date.getMonth()];
                
            case 'monthnum':
                // Return month number 1-12
                return date.getMonth() + 1;
                
            default:
                return null;
        }
    }


    // Sort column by date
    private sortColumnByDate(column: KanbanColumn): void {
        column.tasks.sort((a, b) => {
            const dateA = this.extractDate(`${a.title || ''} ${a.description || ''}`);
            const dateB = this.extractDate(`${b.title || ''} ${b.description || ''}`);
            
            // Tasks without dates go to the bottom
            if (!dateA && !dateB) {return 0;}
            if (!dateA) {return 1;}
            if (!dateB) {return -1;}
            
            return dateA.localeCompare(dateB);
        });
    }

    // Sort column by name
    private sortColumnByName(column: KanbanColumn): void {
        column.tasks.sort((a, b) => {
            const titleA = a.title || '';
            const titleB = b.title || '';
            return titleA.localeCompare(titleB);
        });
    }
}<|MERGE_RESOLUTION|>--- conflicted
+++ resolved
@@ -273,11 +273,7 @@
         const column = this.findColumn(board, columnId);
         if (!column) {return false;}
 
-<<<<<<< HEAD
-        // Just use the title as provided - layout tags are preserved as regular text
-=======
         // Simply save the title as provided - all tag handling is done in frontend
->>>>>>> 0904e749
         column.title = title;
 
         // Check for column include syntax changes
